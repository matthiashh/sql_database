/*********************************************************************
 * Software License Agreement (BSD License)
 *
 *  Copyright (c) 2009, Willow Garage, Inc.
 *  All rights reserved.
 *
 *  Redistribution and use in source and binary forms, with or without
 *  modification, are permitted provided that the following conditions
 *  are met:
 *
 *   * Redistributions of source code must retain the above copyright
 *     notice, this list of conditions and the following disclaimer.
 *   * Redistributions in binary form must reproduce the above
 *     copyright notice, this list of conditions and the following
 *     disclaimer in the documentation and/or other materials provided
 *     with the distribution.
 *   * Neither the name of the Willow Garage nor the names of its
 *     contributors may be used to endorse or promote products derived
 *     from this software without specific prior written permission.
 *
 *  THIS SOFTWARE IS PROVIDED BY THE COPYRIGHT HOLDERS AND CONTRIBUTORS
 *  "AS IS" AND ANY EXPRESS OR IMPLIED WARRANTIES, INCLUDING, BUT NOT
 *  LIMITED TO, THE IMPLIED WARRANTIES OF MERCHANTABILITY AND FITNESS
 *  FOR A PARTICULAR PURPOSE ARE DISCLAIMED. IN NO EVENT SHALL THE
 *  COPYRIGHT OWNER OR CONTRIBUTORS BE LIABLE FOR ANY DIRECT, INDIRECT,
 *  INCIDENTAL, SPECIAL, EXEMPLARY, OR CONSEQUENTIAL DAMAGES (INCLUDING,
 *  BUT NOT LIMITED TO, PROCUREMENT OF SUBSTITUTE GOODS OR SERVICES;
 *  LOSS OF USE, DATA, OR PROFITS; OR BUSINESS INTERRUPTION) HOWEVER
 *  CAUSED AND ON ANY THEORY OF LIABILITY, WHETHER IN CONTRACT, STRICT
 *  LIABILITY, OR TORT (INCLUDING NEGLIGENCE OR OTHERWISE) ARISING IN
 *  ANY WAY OUT OF THE USE OF THIS SOFTWARE, EVEN IF ADVISED OF THE
 *  POSSIBILITY OF SUCH DAMAGE.
 *********************************************************************/

// Author(s): Matei Ciocarlie

#include "../include/database_interface/postgresql_database.h"
//#include <database_interface/postgresql_database.h>
// the header of the libpq library
#include <libpq-fe.h>
#include <sstream>
#include <iostream>
<<<<<<< HEAD
=======
#include <algorithm> //used to find item in a list
>>>>>>> 2b0eb558

namespace database_interface {

/*! A little helper class to behave much like an auto ptr for the
  PGresult, except that instead of deleting it when it goes out of
  scope, it calls PQclear() on it.
*/
class PostgresqlDatabase::PGresultAutoPtr
{
private:
  PGresult* result_;
public:
  PGresultAutoPtr(PGresult *ptr) : result_(ptr){}
  ~PGresultAutoPtr(){PQclear(result_);}
  void reset(PGresult *ptr){PQclear(result_); result_=ptr;}
  PGresult* operator * (){return result_;}
};


void PostgresqlDatabase::pgMDBconstruct(std::string host, std::string port, std::string user,
						 std::string password, std::string dbname )
{
  std::string conn_info = "host=" + host + " port=" + port;
  if (password != "")
  {
     conn_info += " user=" + user + " password=" + password;
  }
  conn_info += " dbname=" + dbname;
  connection_= PQconnectdb(conn_info.c_str());
  if (PQstatus(connection_)!=CONNECTION_OK) 
  {
    ROS_ERROR("Database connection failed with error message: %s", PQerrorMessage(connection_));
  }
}

PostgresqlDatabase::PostgresqlDatabase(const PostgresqlDatabaseConfig &config)
  : in_transaction_(false)
{
  pgMDBconstruct(config.getHost(), config.getPort(), config.getUser(), 
                 config.getPassword(), config.getDBname());
}

PostgresqlDatabase::PostgresqlDatabase(std::string host, std::string port, std::string user,
						 std::string password, std::string dbname )
  : in_transaction_(false)
{
  pgMDBconstruct(host, port, user, password, dbname);
}

PostgresqlDatabase::~PostgresqlDatabase()
{
  PQfinish(connection_);
}

bool PostgresqlDatabase::isConnected() const
{
  if (PQstatus(connection_)==CONNECTION_OK) return true;
  else return false;
}

/*! Returns true if the rollback query itself succeeds, false if it does not */
bool PostgresqlDatabase::rollback()
{
  PGresultAutoPtr result((PQexec(connection_,"ROLLBACK;")));
  if (PQresultStatus(*result) != PGRES_COMMAND_OK)
  {
    ROS_ERROR("Rollback failed");
    return false;
  }
  in_transaction_ = false;
  return true;
}

/*! Returns true if the begin query itself succeeds, false if it does not */
bool PostgresqlDatabase::begin()
{
  if( in_transaction_ ) return true;
  //place a begin
  PGresultAutoPtr result(PQexec(connection_, "BEGIN;"));
  if (PQresultStatus(*result) != PGRES_COMMAND_OK)
  {
    ROS_ERROR("Database begin query failed. Error: %s", PQresultErrorMessage(*result));
    return false;
  }
  in_transaction_ = true;
  return true;
}

/*! Returns true if the commit query itself succeeds, false if it does not */
bool PostgresqlDatabase::commit()
{
  PGresultAutoPtr result(PQexec(connection_, "COMMIT;"));
  if (PQresultStatus(*result) != PGRES_COMMAND_OK)
  {
    ROS_ERROR("Database commit query failed. Error: %s", PQresultErrorMessage(*result));
    return false;
  }
  in_transaction_ = false;
  return true;
}

bool PostgresqlDatabase::getVariable(std::string name, std::string &value) const
{
  std::string query("SELECT variable_value FROM variable WHERE variable_name=" + name);
  PGresultAutoPtr result(PQexec(connection_, query.c_str()));  
  if (PQresultStatus(*result) != PGRES_TUPLES_OK)
  {
    ROS_ERROR("Database get variable query failed. Error: %s", PQresultErrorMessage(*result));
    return false;
  }
  if (PQntuples(*result)==0)
  {
    ROS_ERROR("Database get variable query failed. Variable %s not in database", name.c_str());
    return false;
  }
  value = PQgetvalue(*result, 0, 0);
  return true;
}

/*! The value is returned as a string; caller has to convert it. Returns false if the
  query fails or the sequence is not found.
*/
bool PostgresqlDatabase::getSequence(std::string name, std::string &value)
{
  std::string query("SELECT * FROM currval('" + name + "');");
  PGresultAutoPtr result( PQexec(connection_, query.c_str()) );
  if (PQresultStatus(*result) != PGRES_TUPLES_OK)
  {
    ROS_ERROR("Get sequence: query failed. Error: %s", PQresultErrorMessage(*result));
    return false;
  }
  if (!PQntuples(*result))
  {
    ROS_ERROR("Get sequence: sequence %s not found", name.c_str());
    return false;
  }
  const char *id_char = PQgetvalue(*result, 0, 0);
  value.assign(id_char);
  return true;
}

/*! Creates and runs the SQL query for retrieveing the list. Has been separated from the
  rest of the getList function so that we can have only the part that instantiates the entries
  separated from the parts that speak SQL, so that we don't have to have SQL in the header
  of the PostgresqlDatabase class.

  See the general getList(...) documentation for more details. This function will run the 
  query, return its raw result, and populate the fields and columns_ids vectors with the fields
  that were retrieved and the columns in the result that they correspond to.
 */
bool PostgresqlDatabase::getListRawResult(const DBClass *example, 
						   std::vector<const DBFieldBase*> &fields, 
						   std::vector<int> &column_ids,
						   std::string where_clause,
						   boost::shared_ptr<PGresultAutoPtr> &result, int &num_tuples) const
{
  //we cannot handle binary results in here; libpq does not support binary results
  //for just part of the query, so they all have to be text
  if(example->getPrimaryKeyField()->getType() == DBFieldBase::BINARY)
  {
    ROS_ERROR("Database get list: can not use binary primary key (%s)", 
	      example->getPrimaryKeyField()->getName().c_str());
    return false;
  }

  std::string select_query;
  select_query += "SELECT " + example->getPrimaryKeyField()->getName() + " ";
  fields.push_back(example->getPrimaryKeyField());

  //we will store here the list of tables we will join on
  std::vector<std::string> join_tables;
  std::string join_clauses;
  for (size_t i=0; i<example->getNumFields(); i++)
  {
    if (!example->getField(i)->getReadFromDatabase()) continue;

    if (example->getField(i)->getType()==DBFieldBase::BINARY)
    {
      ROS_WARN("Database get list: binary field (%s) can not be loaded by default", 
	       example->getField(i)->getName().c_str());
      continue;
    }

    select_query += ", " + example->getField(i)->getName();
    fields.push_back(example->getField(i));
    if ( example->getField(i)->getTableName() != example->getPrimaryKeyField()->getTableName() )
    {
      //check if we are already joining on this table
      bool already_join = false;
      for (size_t j=0; j<join_tables.size() && !already_join; j++)
      {
	if (join_tables[j] == example->getField(i)->getTableName()) already_join = true;
      }
      
      if (!already_join)
      {
	const DBFieldBase *foreign_key = NULL;
	if (!example->getForeignKey(example->getField(i)->getTableName(), foreign_key))
	{
	  ROS_ERROR("Database get list: could not find foreign key for table %s", 
		    example->getField(i)->getTableName().c_str());
	  return false;
	}
	join_clauses += " JOIN " + example->getField(i)->getTableName() + " USING (" 
	  + foreign_key->getName() + ") ";
	join_tables.push_back( example->getField(i)->getTableName() );
      }
    }
  }

  select_query += " FROM " + example->getPrimaryKeyField()->getTableName() + " ";

  if (!join_clauses.empty())
  {
    select_query += join_clauses;
  }

  if (!where_clause.empty())
  {
    select_query += " WHERE " + where_clause;
  }

  select_query += ";";

  ROS_INFO("Query: %s", select_query.c_str());

  PGresult* raw_result = PQexec(connection_, select_query.c_str());
  //debug-stuff
  ROS_INFO("query led to %s", PQresultErrorMessage(raw_result));
  ROS_INFO("additional information %s", PQresultErrorField(raw_result,1));


  result.reset( new PGresultAutoPtr(raw_result) );
  if (PQresultStatus(raw_result) != PGRES_TUPLES_OK)
  {
    ROS_ERROR("Database get list: query failed. Error: %s", PQresultErrorMessage(raw_result));
    return false;
  }
  
  num_tuples = PQntuples(raw_result);
  if (!num_tuples) 
  {
    return true;
  }
  
  //store the column id's for each field we retrieved
  for (size_t t=0; t<fields.size(); t++)
  {
    int id =  PQfnumber(raw_result, fields[t]->getName().c_str());
    if (id < 0)
    {
      ROS_ERROR("Database get list: column %s missing in result", fields[t]->getName().c_str());
      return false;
    }
    column_ids.push_back(id);
  }   
  return true;
}

/*! Parses a single, already instantiated entry (an instance of DBClass) from a raw database
  result, given the list of fields that were retrieved and their respective column ids in
  the result. Helper function for getList(...)
*/
bool PostgresqlDatabase::populateListEntry(DBClass *entry, boost::shared_ptr<PGresultAutoPtr> result, 
						    int row_num,
						    const std::vector<const DBFieldBase*> &fields,
						    const std::vector<int> &column_ids) const
{
  for (size_t t=0; t<fields.size(); t++)
  {
    const char* char_value =  PQgetvalue(**result, row_num, column_ids[t]);
    DBFieldBase *entry_field = entry->getField(fields[t]->getName());
    if (!entry_field)
    {
      ROS_ERROR("Database get list: new entry missing field %s", fields[t]->getName().c_str());
      return false;
    }
    if ( !entry_field->fromString(char_value) )
    {
      ROS_ERROR("Database get list: failed to parse response \"%s\" for field \"%s\"",   
                char_value, fields[t]->getName().c_str()); 
      return false;
    }
  }
  return true;
}

/*! The example is used *only* to indicate instances of what class we are counting. To perform
  additional pruning, the where_clause is used. In the future, we might use the example to do
  actual decisions on counting based on the contents of the fields.

  The counting is performed only on the primary key of the given class.
 */
bool PostgresqlDatabase::countList(const DBClass *example, int &count, std::string where_clause) const
{
  const DBFieldBase* pk_field = example->getPrimaryKeyField();
  
  std::string query( "SELECT COUNT(" + pk_field->getName() + ") FROM " + pk_field->getTableName() );
  if (!where_clause.empty())
  {
    query += " WHERE " + where_clause;
  }
  query += ";";

  ROS_INFO("Query (count): %s", query.c_str());
  PGresultAutoPtr result( PQexec(connection_, query.c_str()) );
			 
  if (PQresultStatus(*result) != PGRES_TUPLES_OK)
  {
    ROS_ERROR("Database count list query failed. Error: %s", PQresultErrorMessage(*result));
    return false;
  }
  const char *reply =  PQgetvalue(*result, 0, 0);
  if (!DBStreamable<int>::streamableFromString(count, reply)) 
  {
    ROS_ERROR("Database count list failed. Could not understand reply: %s", reply);
    return false;
  }
  return true;  
}

/*! The instance of DBClass that this implicitly refers to is the *owner* of the field that
  is passed in. If the field that is passed in is not in the same table as the primary key,
  tables are joined based on the primary key. 

  TODO: fix this so that we don't always have to join on the primary key.
 */
bool PostgresqlDatabase::saveToDatabase(const DBFieldBase* field)
{
  if (!field->getWritePermission())
  {
    ROS_ERROR("Database save field: field %s does not have write permission", field->getName().c_str());
    return false;
  }

  const DBFieldBase* key_field;
  if (field->getTableName() == field->getOwner()->getPrimaryKeyField()->getTableName()) 
  {
    key_field = field->getOwner()->getPrimaryKeyField();
  }
  else 
  {
    if (!field->getOwner()->getForeignKey(field->getTableName(), key_field))
    {
      ROS_ERROR("Database save field: could not find foreign key for table %s", 
		field->getTableName().c_str());
      return false;
    }
    //here we could also check if the join is done on our primary key, and 
    //reject if not insted of using the write_permisison flag
  }
 
  //prepare query with parameters so we can use binary data if needed

  std::string query("UPDATE " + field->getTableName() + 
		    " SET " + field->getName() + "=$2"
		    " WHERE " + key_field->getName() + "=$1;");

  std::vector<const char*> param_values(2);
  std::vector<int> param_lengths(2);
  std::vector<int> param_formats(2);
  //first parameter is always text
  std::string id_str;
  if (!key_field->toString(id_str))
  {
    ROS_ERROR("Database save field: failed to convert key id value to string");
    return false;
  }
  param_formats[0] = 0;
  param_values[0] = id_str.c_str();

  //second parameter could be binary
  std::string value_str;
  if (field->getType() == DBFieldBase::TEXT)
  {
    if (!field->toString(value_str)) 
    {
      ROS_ERROR("Database save field: failed to convert field value to string");
      return false;
    }
    param_formats[1] = 0;
    param_values[1] = value_str.c_str();
  }
  else if (field->getType() == DBFieldBase::BINARY)
  {
    size_t length;
    if (!field->toBinary(param_values[1], length))
    {
      ROS_ERROR("Database save field: failed to convert field value to binary");
      return false;
    }
    param_lengths[1] = length;
    param_formats[1] = 1;
  }
  else
  {
    ROS_ERROR("Database save field: unkown field type");
    return false;
  }

  //ROS_INFO("Save field query: %s $1=%s, $2=%s", query.c_str(), param_values[0], param_values[1]);

  PGresultAutoPtr result( PQexecParams(connection_, query.c_str(), 2, 
				       NULL, &param_values[0], &param_lengths[0], &param_formats[0], 0) );
  if (PQresultStatus(*result) != PGRES_COMMAND_OK)
  {
    ROS_ERROR("Database save field: query failed. Error: %s", PQresultErrorMessage(*result));
    return false;
  }
  return true;
}

/*! The instance of DBClass that this implicitly refers to is the *owner* of the field that
  is passed in. If the field that is passed in is not in the same table as the primary key,
  tables are joined based on the primary key which is assumed to be the foreign key in the
  changed field's table. 
 */
bool PostgresqlDatabase::loadFromDatabase(DBFieldBase* field) const
{
  const DBFieldBase* key_field = NULL;
  if (field->getTableName() == field->getOwner()->getPrimaryKeyField()->getTableName())
  {
    key_field = field->getOwner()->getPrimaryKeyField();
  }
  else 
  {
    if (!field->getOwner()->getForeignKey(field->getTableName(), key_field))
    {
      ROS_ERROR("Database load field: could not find foreign key for table %s", 
		field->getTableName().c_str());
      return false;
    }
  }

  std::string id_str;
  if (!key_field->toString(id_str))
  {
    ROS_ERROR("Database load field: failed to convert key id value to string");
    return false;
  }

  std::string query("SELECT " + field->getName() + " FROM " + field->getTableName() + 
		    " WHERE " + key_field->getName() + " ='" + id_str + "';");

  //ROS_INFO_STREAM("Load field query: " << query);

  int data_type;
  if (field->getType() == DBFieldBase::TEXT) data_type = 0;
  else if (field->getType() == DBFieldBase::BINARY) data_type = 1;
  else
  {
    ROS_ERROR("Database load field: unkown field type");
    return false;
  }

  PGresultAutoPtr result( PQexecParams(connection_, query.c_str(), 0, NULL, NULL, NULL, NULL, data_type) );
  if (PQresultStatus(*result) != PGRES_TUPLES_OK)
  {
    ROS_ERROR("Database load field: query failed. Error: %s", PQresultErrorMessage(*result));
    return false;
  }

  if (PQntuples(*result)==0)
  {
    ROS_ERROR("Database load field: no entry found for key value %s on column %s", 
	      id_str.c_str(), key_field->getName().c_str());
    return false;
  }

  const char* result_char =  PQgetvalue(*result, 0, 0);
  if (field->getType() == DBFieldBase::TEXT)
  {
    if ( !field->fromString(result_char) )
    {
      ROS_ERROR("Database load field: failed to parse text result \"%s\" for field \"%s\"", 
                result_char, field->getName().c_str()); 
      return false;
    }
  } 
  else if (field->getType() == DBFieldBase::BINARY)
  {
    size_t length = PQgetlength(*result, 0, 0);
    if (!field->fromBinary(result_char, length))
    {
      ROS_ERROR("Database load field: failed to parse binary result length %d for field \"%s\"",
                (int) length, field->getName().c_str()); 
      return false;
    }
  }
  else
  {
    ROS_ERROR("Database load field: failed to parse unkown field type");
    return false;
  }

  return true;
}

/*! Inserts into the database the fields of an instance that go into a single table.

  If that table is the table of the primary key, everything is inserted normally.

  If not, the *first* entry in the vector of fields is expected to be the primary
  key, with the value already set correctly. The table that we are inserting in is
  expected to have a foreign key that references the primary key field of our class.
 */
bool PostgresqlDatabase::insertIntoTable(std::string table_name,
						  const std::vector<const DBFieldBase*> &fields)
{
  if (fields.empty())
  {
    ROS_ERROR("Insert into table: no columns to insert");
    return false;
  }

  std::string query("INSERT INTO " + table_name + "(");

  //the first field might be the foreign key
  if (table_name == fields[0]->getTableName())
  {
    //it's not, just any other field
    query += fields[0]->getName();
  }
  else
  {
    //we are inserting the foreign key, which for now is always assumed to be referencing our primary key
    const DBFieldBase *foreign_key = NULL;
    if (!fields[0]->getOwner()->getForeignKey(table_name, foreign_key))
    {
      ROS_ERROR("Database insert into table: could not find foreign key for table %s", table_name.c_str());
      return false;
    }
    query += foreign_key->getName();
  }

  for(size_t i=1; i<fields.size(); i++)
  {
    query += "," + fields[i]->getName();
  }
  query += ")";

  query += "VALUES(";
  for (size_t i=0; i<fields.size(); i++)
  {
    if ( i!=0 && table_name!=fields[i]->getTableName())
    {
      ROS_ERROR("Database insert into table: field table does not match table name");
      return false;
    }
    if (i!=0) query += ",";
    std::ostringstream ss;
    ss << i+1;
    query += "$" + ss.str();
  }
  query += ");";
  
  //ROS_INFO("Query: %s", query.c_str());

  //now prepare the arguments
  std::vector<std::string> param_strings(fields.size());
  std::vector<const char*> param_values(fields.size());
  std::vector<int> param_lengths(fields.size());
  std::vector<int> param_formats(fields.size());
  for (size_t i=0; i<fields.size(); i++)
  {
    if (fields[i]->getType() == DBFieldBase::TEXT)
    {
      if (!fields[i]->toString(param_strings[i]))
      {
	ROS_ERROR("Database insert into table: could not parse field %s", fields[i]->getName().c_str());
	return false;
      }
      param_values[i] = param_strings[i].c_str();
      param_formats[i] = 0;
    }
    else if (fields[i]->getType() == DBFieldBase::BINARY)
    {
      size_t length;
      if (!fields[i]->toBinary(param_values[i], length))
      {
	ROS_ERROR("Database insert into table: could not binarize field %s", fields[i]->getName().c_str());
	return false;
      }
      param_lengths[i] = length;
      param_formats[i] = 1;
    }
    else
    {
      ROS_ERROR("Database insert into table: unknown field type");
      return false;
    }
  }

  //and send the query
  PGresultAutoPtr result( PQexecParams(connection_, query.c_str(), fields.size(), NULL, 
				       &(param_values[0]), &(param_lengths[0]), &(param_formats[0]), 0) );
  if (PQresultStatus(*result) != PGRES_COMMAND_OK)
  {
    ROS_ERROR("Database insert into table: query failed.\nError: %s.\nQuery: %s",
              PQresultErrorMessage(*result), query.c_str());
    return false;
  }

  return true;
}

/*! Inserts only the fields marked with writeToDatabase.

  The primary key must either be inserted specifically (and thus marked with writeToDatabase)
  or have a default value associated with a sequence. In the latter case, the value is retrieved
  after insertion, and set to the primary key field of the instance.
 */
bool PostgresqlDatabase::insertIntoDatabase(DBClass* instance)
{
  //primary key must be text; its table is first
  DBFieldBase* pk_field = instance->getPrimaryKeyField();
  if (pk_field->getType() != DBFieldBase::TEXT)
  {
    ROS_ERROR("Database insert: cannot insert binary primary key %s", pk_field->getName().c_str());
    return false;
  }

  //make lists of which fields go in which table
  std::vector<std::string> table_names;
  std::vector< std::vector<const DBFieldBase*> > table_fields;

  //the first table we must insert into always belongs to the primary key
  table_names.push_back(pk_field->getTableName());
  table_fields.push_back( std::vector<const DBFieldBase*>() );
  
  bool insert_pk;
  if (pk_field->getWriteToDatabase())
  {
    //we will explicitly insert the primary key in its own table
    table_fields.back().push_back(pk_field);
    insert_pk = true;
  }
  else
  {
    //we do not insert the primary key in its own table; presumably it has a 
    //default value from a sequence which we will retrieve afterwards
    if (pk_field->getSequenceName().empty())
    {
      ROS_ERROR("Database insert: attempt to insert instance without primary key and no sequence for it");
      return false;
    }
    insert_pk = false;
  }
  
  //prepare insertions into other tables
  //note that even if we are inserting no data, we still need to make an entry
  //containing the foreign key so we have it for future insertions
  for (size_t i=0; i<instance->getNumFields(); i++)
  {
    //see if we are already inserting in this table
    bool found = false;
    size_t t;
    for (t=0; t<table_names.size(); t++)
    {
      if ( table_names[t] == instance->getField(i)->getTableName() )
      {
        found = true;
        break;
      }
    }
    if (!found)
    {
      //if we are not joining on our primary key, we should not be inserting in this table
      const DBFieldBase* foreign_key = NULL;
      if (!instance->getForeignKey(instance->getField(i)->getTableName(), foreign_key))
      {
        ROS_ERROR("Database insert into table: could not find foreign key for table %s", 
          instance->getField(i)->getTableName().c_str());
        return false;
      }
      if (foreign_key != pk_field) 
      {
        continue;
      }
      //we are joining on primary key, so we will need to insert it in other table as well
      table_names.push_back( instance->getField(i)->getTableName() );
      table_fields.push_back( std::vector<const DBFieldBase*>() );
      //in all the other tables we must explicitly insert the value of our 
      //primary key as it is the foreign key in all other tables
      table_fields.back().push_back(pk_field);
      t = table_names.size() - 1;
    }
    if ( !instance->getField(i)->getWriteToDatabase() ) continue;
    if ( instance->getField(i)->getType() != DBFieldBase::TEXT )
    {
      ROS_WARN("Database insert: cannot insert binary field %s in database", 
        instance->getField(i)->getName().c_str());
      continue;
    }
    //insert the field itself
    table_fields[t].push_back(instance->getField(i));
  }
  
  //BEGIN transaction
  if (!begin()) return false;

  //first we insert into the primary key's table
  if (!insertIntoTable(table_names[0], table_fields[0])) 
  {
    rollback();
    return false;
  }

  //if we have to, retrieve the primary key
  if (!insert_pk)
  {
    std::string sequence_value;
    if (!getSequence(pk_field->getSequenceName(), sequence_value) || !pk_field->fromString(sequence_value))
    {
      ROS_ERROR("Database insert: failed to retrieve primary key after insertion");
      rollback();
      return false;
    }
  }

  //insert into the rest of the tables
  for (size_t i=1; i<table_names.size(); i++)
  {
    if (!insertIntoTable(table_names[i], table_fields[i]))
    {
      rollback();
      return false;
    }
  }

  //COMMIT transaction
  if (!commit()) return false;

  return true;
}

/*! Deletes a row from a table based on the value of the specified field */
bool PostgresqlDatabase::deleteFromTable(std::string table_name, const DBFieldBase *key_field)
{
  std::string id_str;
  if (!key_field->toString(id_str))
  {
    ROS_ERROR("Database delete from table: failed to convert key id value to string");
    return false;
  }

  std::string query("DELETE FROM " + table_name + " WHERE " + key_field->getName() + "=" + id_str);
  PGresultAutoPtr result( PQexec(connection_, query.c_str()) );
  if (PQresultStatus(*result) != PGRES_COMMAND_OK)
  {
    ROS_ERROR("Database delete from table: query failed. Error: %s", PQresultErrorMessage(*result));
    return false;
  }
  return true;
}

/*! It removes the entry from the table that holds our primary key, but also from 
  other tables that might hold our fields. Those tables have to be removed first.
*/
bool PostgresqlDatabase::deleteFromDatabase(DBClass* instance)
{
  std::vector<std::string> table_names;
  std::vector<const DBFieldBase*> table_fields;
  DBFieldBase* pk_field = instance->getPrimaryKeyField();
  //the table of the primary key
  table_names.push_back( pk_field->getTableName() );
  table_fields.push_back( pk_field );
  //prepare deletions from the other tables
  for (size_t i=0; i<instance->getNumFields(); i++)
  {
    //see if we are already deleting in this table
    size_t t;
    for (t=0; t<table_names.size(); t++)
    {
      if ( table_names[t] == instance->getField(i)->getTableName() ) break;
    }
    if (t<table_names.size()) continue;

    //if we are not joining on our primary key, we should NOT be deleting from this table
    const DBFieldBase* foreign_key = NULL;
    if (!instance->getForeignKey(instance->getField(i)->getTableName(), foreign_key))
    {
      ROS_ERROR("Database insert into table: could not find foreign key for table %s", 
		instance->getField(i)->getTableName().c_str());
      return false;
    }
    if (foreign_key != pk_field) continue;

    //we are joining on primary key, so we will need to delete the row in the other table as well
    table_names.push_back( instance->getField(i)->getTableName() );
    table_fields.push_back( pk_field );
  }

  //BEGIN transaction
  if (!begin()) return false;
  
  //delete from all tables, but primary key table goes last
  for (int i=(int)table_names.size()-1; i>=0; i--)
  {
    if (!deleteFromTable(table_names[i], table_fields[i]))
    {
      rollback();
      return false;
    }
  }

  //COMMIT transaction
  if (!commit()) return false;

  return true;

}

/*! Listens to a specified channel using the Postgresql LISTEN-function.*/
bool PostgresqlDatabase::listenToChannel(std::string channel) {
  //look, if we're already listening to the channel
  if (std::find(channels_.begin(),channels_.end(),channel) == channels_.end() )
    {
      std::string query = "LISTEN " + channel;
      PGresultAutoPtr result = PQexec(connection_,query.c_str());
      if (PQresultStatus(*result) != PGRES_COMMAND_OK)
          {
              ROS_WARN("LISTEN command failed: %s", PQerrorMessage(connection_));
              return false;
          }
      ROS_INFO("Now listening to channel \"%s\"",channel.c_str());
      channels_.push_back(channel);
      return true;
    }
  ROS_INFO("We are already listening to channel \"%s\" - nothing to be done",channel.c_str());
  return true;
}

/*! Stops listening to a specified channel using the Postgresql UNLISTEN-function. */
bool PostgresqlDatabase::unlistenToChannel(std::string channel)
{
  std::list<std::string>::iterator it = std::find(channels_.begin(),channels_.end(),channel);
  if (it != channels_.end() )
  {
      std::string query = "UNLISTEN " + channel + " ;";
      PGresultAutoPtr result = PQexec(connection_,query.c_str());
      if (PQresultStatus(*result) != PGRES_COMMAND_OK)
      {
        ROS_WARN("UNLISTEN command failed: %s", PQerrorMessage(connection_));
        return false;
      }
      ROS_INFO("Now unlistening to channel \"%s\"",channel.c_str());
      channels_.erase(it);
      return true;
    }
  ROS_INFO("We already aren't listening to channel \"%s\" - nothing to be done",channel.c_str());
  return true;
}

/*! Checks for a received NOTIFY and returns it. */
bool PostgresqlDatabase::checkNotify(notification &no)
{
  PGnotify   *notify;
  PQconsumeInput(connection_);
  if ((notify = PQnotifies(connection_)) != NULL)
    {
    no.channel = notify->relname;
    no.sending_pid = notify->be_pid;
    no.payload = notify->extra;
    PQfreemem(notify);
    return true;
    } else
    {
    no.channel = "";
    no.sending_pid = 0;
    no.payload = "";
    PQfreemem(notify);
    return false;
    }
}
}//namespace<|MERGE_RESOLUTION|>--- conflicted
+++ resolved
@@ -40,10 +40,7 @@
 #include <libpq-fe.h>
 #include <sstream>
 #include <iostream>
-<<<<<<< HEAD
-=======
 #include <algorithm> //used to find item in a list
->>>>>>> 2b0eb558
 
 namespace database_interface {
 
@@ -210,7 +207,7 @@
   }
 
   std::string select_query;
-  select_query += "SELECT " + example->getPrimaryKeyField()->getName() + " ";
+  select_query += "SELECT " + example->getPrimaryKeyField()->getName() + " ";  
   fields.push_back(example->getPrimaryKeyField());
 
   //we will store here the list of tables we will join on
@@ -271,11 +268,6 @@
   ROS_INFO("Query: %s", select_query.c_str());
 
   PGresult* raw_result = PQexec(connection_, select_query.c_str());
-  //debug-stuff
-  ROS_INFO("query led to %s", PQresultErrorMessage(raw_result));
-  ROS_INFO("additional information %s", PQresultErrorField(raw_result,1));
-
-
   result.reset( new PGresultAutoPtr(raw_result) );
   if (PQresultStatus(raw_result) != PGRES_TUPLES_OK)
   {
@@ -857,66 +849,4 @@
 
 }
 
-/*! Listens to a specified channel using the Postgresql LISTEN-function.*/
-bool PostgresqlDatabase::listenToChannel(std::string channel) {
-  //look, if we're already listening to the channel
-  if (std::find(channels_.begin(),channels_.end(),channel) == channels_.end() )
-    {
-      std::string query = "LISTEN " + channel;
-      PGresultAutoPtr result = PQexec(connection_,query.c_str());
-      if (PQresultStatus(*result) != PGRES_COMMAND_OK)
-          {
-              ROS_WARN("LISTEN command failed: %s", PQerrorMessage(connection_));
-              return false;
-          }
-      ROS_INFO("Now listening to channel \"%s\"",channel.c_str());
-      channels_.push_back(channel);
-      return true;
-    }
-  ROS_INFO("We are already listening to channel \"%s\" - nothing to be done",channel.c_str());
-  return true;
-}
-
-/*! Stops listening to a specified channel using the Postgresql UNLISTEN-function. */
-bool PostgresqlDatabase::unlistenToChannel(std::string channel)
-{
-  std::list<std::string>::iterator it = std::find(channels_.begin(),channels_.end(),channel);
-  if (it != channels_.end() )
-  {
-      std::string query = "UNLISTEN " + channel + " ;";
-      PGresultAutoPtr result = PQexec(connection_,query.c_str());
-      if (PQresultStatus(*result) != PGRES_COMMAND_OK)
-      {
-        ROS_WARN("UNLISTEN command failed: %s", PQerrorMessage(connection_));
-        return false;
-      }
-      ROS_INFO("Now unlistening to channel \"%s\"",channel.c_str());
-      channels_.erase(it);
-      return true;
-    }
-  ROS_INFO("We already aren't listening to channel \"%s\" - nothing to be done",channel.c_str());
-  return true;
-}
-
-/*! Checks for a received NOTIFY and returns it. */
-bool PostgresqlDatabase::checkNotify(notification &no)
-{
-  PGnotify   *notify;
-  PQconsumeInput(connection_);
-  if ((notify = PQnotifies(connection_)) != NULL)
-    {
-    no.channel = notify->relname;
-    no.sending_pid = notify->be_pid;
-    no.payload = notify->extra;
-    PQfreemem(notify);
-    return true;
-    } else
-    {
-    no.channel = "";
-    no.sending_pid = 0;
-    no.payload = "";
-    PQfreemem(notify);
-    return false;
-    }
-}
 }//namespace